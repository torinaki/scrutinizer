--- conflicted
+++ resolved
@@ -13,9 +13,6 @@
 
         $this->assertSame(0, $proc->getExitCode(), $proc->getOutput().$proc->getErrorOutput());
 
-<<<<<<< HEAD
-        $expectedOutput = "Running analyzer \"js_hint\"...\n\n\r    Files 1/1 [............................................................] 100%\n\nScanned Files: 1, Comments: 0\n";
-=======
         $expectedOutputArray = Array (
           "Running analyzer \"js_hint\"...",
           "\n\r    Files 1/1 [............................................................] 100%\n",
@@ -29,7 +26,6 @@
         );
 
         $expectedOutput = implode("\n", $expectedOutputArray);
->>>>>>> 5c7cd539
         $this->assertEquals($expectedOutput, $proc->getOutput());
     }
 
