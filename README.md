# Scrutinizer

Scrutinizer runs static code analysis, and runtime inspectors on your code, gathers their results, and combines them
in a unified output format.

[![Scrutinizer Quality Score](https://scrutinizer-ci.com/g/scrutinizer-ci/scrutinizer/badges/quality-score.png?s=00b43441f630596431d776a2db52f4b2f532b037)](https://scrutinizer-ci.com/g/scrutinizer-ci/scrutinizer/)
[![Build Status](https://travis-ci.org/scrutinizer-ci/scrutinizer.png?branch=master)](https://travis-ci.org/scrutinizer-ci/scrutinizer)

## Installation

You can download a compiled phar file from [scrutinizer-ci.com/scrutinizer.phar](https://scrutinizer-ci.com/scrutinizer.phar).

After downloading, you can simply run scrutinizer with

```
php scrutinizer.phar
```

This will give you a nice output with all available sub-commands. Note that Scrutinizer requires PHP 5.4 or greater.

## Configuration

Scrutinizer uses a configuration file named ``.scrutinizer.yml`` which it expects in the root folder of your
project.

If you would like to run a build from scrutinizer-ci.com on your local PC, simply copy the resolved configuration to a
``.scrutinizer.yml`` file in your root folder.

Learn more about configuration in [the documentation](https://scrutinizer-ci.com/docs).

## Adding Support for an Analysis Tool

If you would like to add support for an analysis tool not yet supported by Scrutinizer, you can
do so in this repository very easily.

This library runs analysis tools, parses their results and converts them to a unified format which
is used for further processing. Adding support for another analysis tool requires adding an Analyzer
class which contains the available configuration options and knows how to parse the tool's output format.

As a starting point, you might want to have a look at the JSHint Analyzer which is relatively
simple and contains all the essential parts:
https://github.com/scrutinizer-ci/scrutinizer/blob/master/src/Scrutinizer/Analyzer/Javascript/JsHintAnalyzer.php

When you added an analyzer, make sure to register it in the Main class (https://github.com/scrutinizer-ci/scrutinizer/blob/master/src/Scrutinizer/Scrutinizer.php#L37) and please also
add some unit tests (see below for how to run the tests).


## Running Unit Tests

In order to run the unit tests, you need to have a variety of libraries and extensions installed.

### Composer

If you have not already installed PHP's dependency manager, [Composer](https://getcomposer.org), you need to download it
and make it available either locally or as a global install on your system.

```
$ curl -sS https://getcomposer.org/installer | sudo php -- --install-dir=/usr/bin
```


### NPM

Also make sure that you have JavaScript's dependency manager, npm, installed.

You can find more instructions on that here:
https://www.npmjs.org/doc/README.html


<<<<<<< HEAD
Installing Project Dependencies
~~~~~~~~~~~~~~~~~~~~~~~~~~~~~~~
Simply run composer's and npm's install command, this will automatically download all the necessary dependencies and install
=======
### Installing Project Dependencies

Simply run composer's install command, this will automatically download all the necessary dependencies and install
>>>>>>> 3d67b27f
them locally in the directory:

```
$ composer install
$ npm install
```


### Installing PHPUnit

Scrutinizer uses PHPUnit to run all unit tests. We need some additional system dependencies if you do not already have
the phpunit executable in your path.

Please follow the installation instructions here:
http://phpunit.de/manual/current/en/installation.html

### Install XDebug

XDebug is a PHP extension which must be installed on your system to allow us to test code coverage generation for PHP.
You can install it through pecl:

```
$ sudo pecl install xdebug
```

### Run the tests

Finally, you can now run the tests, by executing phpunit in the root folder:

```
$ phpunit
```<|MERGE_RESOLUTION|>--- conflicted
+++ resolved
@@ -67,15 +67,9 @@
 https://www.npmjs.org/doc/README.html
 
 
-<<<<<<< HEAD
-Installing Project Dependencies
-~~~~~~~~~~~~~~~~~~~~~~~~~~~~~~~
-Simply run composer's and npm's install command, this will automatically download all the necessary dependencies and install
-=======
 ### Installing Project Dependencies
 
-Simply run composer's install command, this will automatically download all the necessary dependencies and install
->>>>>>> 3d67b27f
+Simply run composer's and npm's install command, this will automatically download all the necessary dependencies and install
 them locally in the directory:
 
 ```
